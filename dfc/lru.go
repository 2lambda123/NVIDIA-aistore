// Package dfc provides distributed file-based cache with Amazon and Google Cloud backends.
/*
 * Copyright (c) 2017, NVIDIA CORPORATION. All rights reserved.
 *
 */
package dfc

import (
	"container/heap"
	"errors"
	"fmt"
	"os"
	"path/filepath"
	"strings"
	"sync"
	"syscall"
	"time"

	"github.com/golang/glog"
)

// types
type fileinfo struct {
	fqn     string
	usetime time.Time
	size    int64
	index   int
}

type lructx struct {
	cursize int64
	totsize int64
	newest  time.Time
}

type maxheap []*fileinfo

// globals
var maxheapmap = make(map[string]*maxheap)
var lructxmap = make(map[string]*lructx)

// FIXME: mountpath.enabled is never used
func (t *targetrunner) runLRU() {
	xlru := t.xactinp.renewLRU(t)
	if xlru == nil {
		return
	}
	fschkwg := &sync.WaitGroup{}
	fsmap := t.mpath2Fsid()

	// init context maps to avoid insert-key races
	for mpath := range ctx.mountpaths {
		maxheapmap[mpath+"/"+ctx.config.CloudBuckets] = nil
		lructxmap[mpath+"/"+ctx.config.CloudBuckets] = nil
		maxheapmap[mpath+"/"+ctx.config.LocalBuckets] = nil
		lructxmap[mpath+"/"+ctx.config.LocalBuckets] = nil
	}

	glog.Infof("LRU: %s started", xlru.tostring())
	for _, mpath := range fsmap {
		fschkwg.Add(1)
		go t.oneLRU(mpath+"/"+ctx.config.LocalBuckets, fschkwg, xlru)
	}
	fschkwg.Wait()
	for _, mpath := range fsmap {
		fschkwg.Add(1)
		go t.oneLRU(mpath+"/"+ctx.config.CloudBuckets, fschkwg, xlru)
	}
	fschkwg.Wait()

	xlru.etime = time.Now()
	glog.Infoln(xlru.tostring())
	t.xactinp.del(xlru.id)
}

// TODO: local-buckets-first LRU policy
func (t *targetrunner) oneLRU(mpath string, fschkwg *sync.WaitGroup, xlru *xactLRU) error {
	defer fschkwg.Done()
	hwm := ctx.config.LRUConfig.HighWM
	lwm := ctx.config.LRUConfig.LowWM

	h := &maxheap{}
	heap.Init(h)
	maxheapmap[mpath] = h
	toevict, err := get_toevict(mpath, hwm, lwm)
	if err != nil {
		return err
	}
	glog.Infof("LRU %s: to evict %.2f MB", mpath, float64(toevict)/1000/1000)

	// init LRU context
	lructxmap[mpath] = &lructx{totsize: toevict}
	defer func() { maxheapmap[mpath], lructxmap[mpath] = nil, nil }() // GC

	if err = filepath.Walk(mpath, xlru.lruwalkfn); err != nil {
		s := err.Error()
		if strings.Contains(s, "xaction") {
			glog.Infof("Stopping %q traversal: %s", mpath, s)
		} else {
			glog.Errorf("Failed to traverse %q, err: %v", mpath, err)
		}
		return err
	}

	if err := t.doLRU(toevict, mpath); err != nil {
		glog.Errorf("doLRU %q, err: %v", mpath, err)
		return err
	}
	return nil
}

// the walking callback is execited by the LRU xaction
// (notice the receiver)
func (xlru *xactLRU) lruwalkfn(fqn string, osfi os.FileInfo, err error) error {
	if err != nil {
		glog.Errorf("walkfunc callback invoked with err: %v", err)
		return err
	}
	// skip system files and directories
	if strings.HasPrefix(osfi.Name(), ".") || osfi.Mode().IsDir() {
		return nil
	}
	_, err = os.Stat(fqn)
	if os.IsNotExist(err) {
		glog.Infof("Warning (LRU race?): %s does not exist", fqn)
		glog.Flush()
		return nil
	}
	// abort?
	select {
	case <-xlru.abrt:
		s := fmt.Sprintf("%s aborted, exiting lruwalkfn", xlru.tostring())
		glog.Infoln(s)
		glog.Flush()
		return errors.New(s)
	case <-time.After(time.Millisecond):
		break
	}
	if xlru.finished() {
		return fmt.Errorf("%s aborted - exiting lruwalkfn", xlru.tostring())
	}

<<<<<<< HEAD
	// Delete invalid object files.
	if isinvalidobj(fqn) {
		err = os.Remove(fqn)
		if err != nil {
			glog.Errorf("LRU: failed to delete file %s, err: %v", fqn, err)
		} else if glog.V(3) {
			glog.Infof("LRU: removed invalid file %s", fqn)
		}
		return nil
	}
	atime, mtime, stat := get_amtimes(osfi)
=======
	mtime := osfi.ModTime()
	// access time - portable?
	stat := osfi.Sys().(*syscall.Stat_t)
	atime := time.Unix(int64(stat.Atim.Sec), int64(stat.Atim.Nsec))
	// atime controversy, see e.g. https://en.wikipedia.org/wiki/Stat_(system_call)#Criticism_of_atime
>>>>>>> 448b9e23
	usetime := atime
	if mtime.After(atime) {
		usetime = mtime
	}
	now := time.Now()
	dontevictime := now.Add(-ctx.config.LRUConfig.DontEvictTime)
	if usetime.After(dontevictime) {
		return nil
	}
	// remove invalid object files.
	if isinvalidobj(fqn) {
		err = osremove("lru-invalid", fqn)
		if err != nil {
			glog.Errorf("LRU: failed to delete file %s, err: %v", fqn, err)
		} else if glog.V(3) {
			glog.Infof("LRU: removed invalid file %s", fqn)
		}
		return nil
	}
	var (
		h *maxheap
		c *lructx
	)
	for mpath, hh := range maxheapmap {
		rel, err := filepath.Rel(mpath, fqn)
		if err == nil && !strings.HasPrefix(rel, "../") {
			h = hh
			c = lructxmap[mpath]
			break
		}
	}
	assert(h != nil && c != nil, fqn)
	// partial optimization:
	// 	do nothing if the heap's cursize >= totsize &&
	// 	the file is more recent then the the heap's newest
	// full optimization (tbd) entails compacting the heap when its cursize >> totsize
	if c.cursize >= c.totsize && usetime.After(c.newest) {
		return nil
	}
	// push and update the context
	fi := &fileinfo{
		fqn:     fqn,
		usetime: usetime,
		size:    stat.Size,
	}
	heap.Push(h, fi)
	c.cursize += fi.size
	if usetime.After(c.newest) {
		c.newest = usetime
	}
	return nil
}

func (t *targetrunner) doLRU(toevict int64, mpath string) error {
	h := maxheapmap[mpath]
	var (
		fevicted, bevicted int64
		cnt                int
	)
	for h.Len() > 0 && toevict > 10 {
		fi := heap.Pop(h).(*fileinfo)
		if err := osremove("lru", fi.fqn); err != nil {
			glog.Errorf("Failed to evict %q, err: %v", fi.fqn, err)
			continue
		}
		if glog.V(3) {
			glog.Infof("LRU %s: removed %q", mpath, fi.fqn)
		}
		toevict -= fi.size
		bevicted += fi.size
		fevicted++
		cnt++
		if cnt >= 10 { // check the space every so often to avoid overshooting
			cnt = 0
			statfs := syscall.Statfs_t{}
			if err := syscall.Statfs(mpath, &statfs); err == nil {
				u := (statfs.Blocks - statfs.Bavail) * 100 / statfs.Blocks
				if u <= uint64(ctx.config.LRUConfig.LowWM)+1 {
					break
				}
			}
		}
	}
	if ctx.rg != nil { // FIXME: for *_test only
		stats := getstorstats()
		stats.add("bytesevicted", bevicted)
		stats.add("filesevicted", fevicted)
	}
	// final check
	statfs := syscall.Statfs_t{}
	if err := syscall.Statfs(mpath, &statfs); err == nil {
		u := (statfs.Blocks - statfs.Bavail) * 100 / statfs.Blocks
		if u > uint64(ctx.config.LRUConfig.LowWM)+1 {
			glog.Warningf("Failed to reach lwm %d%% for mpath %q: used %d%%, remains to evict %.2f MB",
				ctx.config.LRUConfig.LowWM, mpath, u, float64(toevict)/1000/1000)
		}
	}
	return nil
}

//===========================================================================
//
// max-heap
//
//===========================================================================
func (mh maxheap) Len() int { return len(mh) }

func (mh maxheap) Less(i, j int) bool {
	return mh[i].usetime.Before(mh[j].usetime)
}

func (mh maxheap) Swap(i, j int) {
	mh[i], mh[j] = mh[j], mh[i]
	mh[i].index = i
	mh[j].index = j
}

func (mh *maxheap) Push(x interface{}) {
	n := len(*mh)
	fi := x.(*fileinfo)
	fi.index = n
	*mh = append(*mh, fi)
}

func (mh *maxheap) Pop() interface{} {
	old := *mh
	n := len(old)
	fi := old[n-1]
	fi.index = -1
	*mh = old[0 : n-1]
	return fi
}<|MERGE_RESOLUTION|>--- conflicted
+++ resolved
@@ -140,25 +140,7 @@
 		return fmt.Errorf("%s aborted - exiting lruwalkfn", xlru.tostring())
 	}
 
-<<<<<<< HEAD
-	// Delete invalid object files.
-	if isinvalidobj(fqn) {
-		err = os.Remove(fqn)
-		if err != nil {
-			glog.Errorf("LRU: failed to delete file %s, err: %v", fqn, err)
-		} else if glog.V(3) {
-			glog.Infof("LRU: removed invalid file %s", fqn)
-		}
-		return nil
-	}
 	atime, mtime, stat := get_amtimes(osfi)
-=======
-	mtime := osfi.ModTime()
-	// access time - portable?
-	stat := osfi.Sys().(*syscall.Stat_t)
-	atime := time.Unix(int64(stat.Atim.Sec), int64(stat.Atim.Nsec))
-	// atime controversy, see e.g. https://en.wikipedia.org/wiki/Stat_(system_call)#Criticism_of_atime
->>>>>>> 448b9e23
 	usetime := atime
 	if mtime.After(atime) {
 		usetime = mtime
